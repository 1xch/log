--- conflicted
+++ resolved
@@ -382,16 +382,6 @@
 	b := &bytes.Buffer{}
 	fds := FieldsSort(e.Fields())
 	format(b, fds)
-<<<<<<< HEAD
-	return b.Bytes(), nil
-}
-
-// A text formatter
-// NOTE:a classical bit of overengineering where string+" " or fmt.Sprintf would
-// work, but provides more options to work with in formatting as opposed to appending or
-// formatting by package fmt. If simplicity is your thing, rewrite this as a simpler
-// formatter.
-=======
 	b.Write([]byte("\n"))
 	return b.Bytes(), nil
 }
@@ -400,7 +390,6 @@
 // string+" " or fmt.Sprintf would work, but this provides multiple templating
 // options to work with in formatting as opposed to appending or formatting by
 // package fmt. If simplicity is your thing, rewrite this.
->>>>>>> 007393f2
 type TextFormatter struct {
 	Name            string
 	TimestampFormat string
@@ -444,7 +433,6 @@
 	t    *template.Template
 	k, v string
 }
-<<<<<<< HEAD
 
 var baseTmpls map[string]*TmplBase = map[string]*TmplBase{
 	"LVL":  &TmplBase{nil, "Lvl", `{{.Lvl}} `},
@@ -452,15 +440,6 @@
 	"TIME": &TmplBase{nil, "Time", `{{.Time}} `},
 }
 
-=======
-
-var baseTmpls map[string]*TmplBase = map[string]*TmplBase{
-	"LVL":  &TmplBase{nil, "Lvl", `{{.Lvl}} `},
-	"NAME": &TmplBase{nil, "Name", `{{.Name}} `},
-	"TIME": &TmplBase{nil, "Time", `{{.Time}} `},
-}
-
->>>>>>> 007393f2
 func initializeTemplate(t *TmplBase) {
 	var err error
 	tx := template.New("")
@@ -485,11 +464,7 @@
 func (t *TextFormatter) formatFields(b *bytes.Buffer, e Entry, keys []string, timestampFormat string) {
 	tb := new(bytes.Buffer)
 
-<<<<<<< HEAD
-	lvl := e.Level()
-=======
 	lvl := e.EntryLevel()
->>>>>>> 007393f2
 	lvlColor := lvl.Color()
 	lvlText := strings.ToUpper(lvl.String())
 	lvlColor(b, tmplTo(lvlText, tb, baseTmpls["LVL"]))
